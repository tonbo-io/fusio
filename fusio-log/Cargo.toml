[package]
description = "The append only log implementations."
edition.workspace = true
license.workspace = true
name = "fusio-log"
repository.workspace = true
version.workspace = true

[features]
aws = ["fusio-dispatch/aws", "fusio/aws"]
bytes = ["dep:bytes"]
default = ["aws", "bytes", "tokio", "tokio-http"]
<<<<<<< HEAD
monoio = ["fusio-dispatch/monoio", "fusio/monoio"]
monoio-http = ["fusio/monoio-http"]
tokio = [
    "fusio-dispatch/tokio",
    "fusio/tokio",
]
=======
tokio = ["fusio-dispatch/tokio", "fusio/tokio"]
>>>>>>> 11c86966
tokio-http = ["fusio/tokio-http"]
web = ["fusio-dispatch/opfs", "fusio/opfs"]
web-http = ["fusio/wasm-http"]

[dependencies]
bytes = { workspace = true, optional = true }
crc32fast = "1"
fusio = { version = "0.3.7", path = "../fusio", features = [
    "dyn",
    "fs",
    "bytes",
] }
fusio-dispatch = { version = "0.3.7", path = "../fusio-dispatch" }
futures-core = "0.3"
futures-util = "0.3"
thiserror = "2.0.3"

[dev-dependencies]
tempfile = "3"

[target.'cfg(not(target_arch = "wasm32"))'.dev-dependencies]
monoio = { version = "0.2", features = ["sync"] }
tokio = { version = "1", features = ["full"] }

[target.'cfg(target_arch = "wasm32")'.dev-dependencies]
wasm-bindgen = "0.2.99"
wasm-bindgen-test = "0.3.49"<|MERGE_RESOLUTION|>--- conflicted
+++ resolved
@@ -10,16 +10,12 @@
 aws = ["fusio-dispatch/aws", "fusio/aws"]
 bytes = ["dep:bytes"]
 default = ["aws", "bytes", "tokio", "tokio-http"]
-<<<<<<< HEAD
 monoio = ["fusio-dispatch/monoio", "fusio/monoio"]
 monoio-http = ["fusio/monoio-http"]
 tokio = [
     "fusio-dispatch/tokio",
     "fusio/tokio",
 ]
-=======
-tokio = ["fusio-dispatch/tokio", "fusio/tokio"]
->>>>>>> 11c86966
 tokio-http = ["fusio/tokio-http"]
 web = ["fusio-dispatch/opfs", "fusio/opfs"]
 web-http = ["fusio/wasm-http"]
