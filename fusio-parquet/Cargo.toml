--- conflicted
+++ resolved
@@ -8,19 +8,16 @@
 
 [features]
 default = []
+opfs = ["fusio/opfs"]
 tokio = ["fusio/tokio"]
-opfs = ["fusio/opfs"]
 
 [dependencies]
 bytes = { workspace = true }
-<<<<<<< HEAD
 cfg-if = "1.0.0"
-fusio = { version = "0.3.0", path = "../fusio", features = [
-=======
 fusio = { version = "0.3.2", path = "../fusio", features = [
->>>>>>> d793c8b1
     "bytes",
     "dyn",
+    "tokio",
 ] }
 futures = { version = "0.3" }
 parquet = { version = "53", default-features = false, features = [
