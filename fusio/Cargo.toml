--- conflicted
+++ resolved
@@ -99,12 +99,9 @@
 tokio-uring = { version = "0.5", default-features = false, optional = true }
 
 [dev-dependencies]
-<<<<<<< HEAD
 criterion = { version = "0.5", features = ["async_tokio", "html_reports"] }
 futures-executor = "0.3"
-=======
 futures-util = { version = "0.3" }
->>>>>>> a7b9b003
 hyper = { version = "1", features = ["full"] }
 hyper-util = { version = "0.1", features = ["full"] }
 monoio = { version = "0.2" }
