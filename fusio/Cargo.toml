--- conflicted
+++ resolved
@@ -77,11 +77,7 @@
     "std",
     "wasmbind",
 ] }
-<<<<<<< HEAD
-fusio-core = { path = "../fusio-core", features = ["std"] }
-=======
-fusio-core = { path = "../fusio-core", version = "0.3.8" }
->>>>>>> b4d809fb
+fusio-core = { path = "../fusio-core", version = "0.3.8", features = ["std"]  }
 futures-core = { version = "0.3" }
 futures-util = { version = "0.3" }
 http = { version = "1", optional = true, default-features = false }
