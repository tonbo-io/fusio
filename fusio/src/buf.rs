--- conflicted
+++ resolved
@@ -47,19 +47,12 @@
         unsafe { std::slice::from_raw_parts_mut(self.as_mut_ptr(), self.bytes_init()) }
     }
 
-<<<<<<< HEAD
-    #[warn(clippy::missing_safety_doc)]
-    unsafe fn to_buf_mut_nocopy(self) -> BufMut;
-
-    #[warn(clippy::missing_safety_doc)]
-=======
     /// # Safety
     /// The buffer must be recovered from the same type of buffer before it drops.
     unsafe fn to_buf_mut_nocopy(self) -> BufMut;
 
     /// # Safety
     /// The buffer must be recovered from the same type.
->>>>>>> a7b9b003
     unsafe fn recover_from_buf_mut(buf: BufMut) -> Self;
 }
 
