--- conflicted
+++ resolved
@@ -3,96 +3,6 @@
 use crate::{Error, IoBuf, IoBufMut, Read, Write};
 
 pub struct BufReader<F> {
-<<<<<<< HEAD
-    inner: F,
-    capacity: usize,
-    buf: Option<(Vec<u8>, usize)>,
-    size: u64,
-
-    #[cfg(test)]
-    filling_count: usize,
-}
-
-impl<F: Read> BufReader<F> {
-    pub async fn new(inner: F, capacity: usize) -> Result<Self, Error> {
-        let size = inner.size().await?;
-
-        Ok(Self {
-            inner,
-            capacity,
-            buf: None,
-            size,
-            #[cfg(test)]
-            filling_count: 0,
-        })
-    }
-}
-
-impl<F: Read> Read for BufReader<F> {
-    async fn read_exact_at<B: IoBufMut>(
-        &mut self,
-        mut buf: B,
-        mut pos: u64,
-    ) -> (Result<(), Error>, B) {
-        let mut write_pos = 0;
-        let buf_slice = buf.as_slice_mut();
-
-        while write_pos < buf_slice.len() {
-            if let Err(err) = self.filling_buf(pos).await {
-                return (Err(err), buf);
-            }
-            let (fill_buf, read_pos) = self.buf.as_mut().unwrap();
-
-            let min_len = cmp::min(fill_buf.len() - *read_pos, buf_slice.len() - write_pos);
-            let read_end = min_len + *read_pos;
-            let write_end = min_len + write_pos;
-            buf_slice[write_pos..write_end].copy_from_slice(&fill_buf[*read_pos..read_end]);
-
-            *read_pos += min_len;
-            write_pos += min_len;
-            pos += min_len as u64;
-        }
-        (Ok(()), buf)
-    }
-
-    async fn read_to_end_at(&mut self, mut buf: Vec<u8>, pos: u64) -> (Result<(), Error>, Vec<u8>) {
-        buf.resize((self.size - pos) as usize, 0u8);
-
-        self.read_exact_at(buf, pos).await
-    }
-
-    async fn size(&self) -> Result<u64, Error> {
-        Ok(self.size)
-    }
-}
-
-impl<F: Read> BufReader<F> {
-    async fn filling_buf(&mut self, pos: u64) -> Result<(), Error> {
-        if self
-            .buf
-            .as_ref()
-            .map(|(buf, current)| buf.len() == *current || *current != pos as usize)
-            .unwrap_or(true)
-        {
-            let fill_buf = vec![0u8; cmp::min(self.capacity, (self.size - pos) as usize)];
-            let (result, fill_buf) = self.inner.read_exact_at(fill_buf, pos).await;
-            if result.is_ok() {
-                self.buf = Some((fill_buf, 0));
-            }
-            #[cfg(test)]
-            {
-                self.filling_count += 1;
-            }
-            result
-        } else {
-            Ok(())
-        }
-    }
-}
-
-pub struct BufWriter<F> {
-=======
->>>>>>> d793c8b1
     inner: F,
     capacity: usize,
     buf: Option<(Vec<u8>, usize)>,
@@ -247,9 +157,6 @@
 pub(crate) mod tests {
     use tokio::io::AsyncWriteExt;
 
-<<<<<<< HEAD
-    use crate::{buffered::BufReader, Read};
-=======
     use super::BufWriter;
     use crate::{buffered::BufReader, Error, IoBufMut, Read};
 
@@ -267,7 +174,6 @@
             Ok(size)
         }
     }
->>>>>>> d793c8b1
 
     #[cfg(all(feature = "tokio", not(feature = "completion-based")))]
     #[tokio::test]
